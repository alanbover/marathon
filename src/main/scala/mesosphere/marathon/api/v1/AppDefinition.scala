package mesosphere.marathon.api.v1

import mesosphere.mesos.TaskBuilder
import mesosphere.marathon.Protos
import scala.collection.mutable
import scala.collection.JavaConverters._
import org.hibernate.validator.constraints.NotEmpty
import mesosphere.marathon.state.MarathonState
import com.fasterxml.jackson.annotation.JsonProperty
import mesosphere.marathon.Protos.Constraint
import javax.validation.constraints.Pattern


/**
 * @author Tobi Knaup
 */
class AppDefinition extends MarathonState[Protos.ServiceDefinition] {
  @JsonProperty
  @NotEmpty
  var id: String = ""
  @NotEmpty
  @JsonProperty
  var cmd: String = ""
  var env: Map[String, String] = Map.empty
  var instances: Int = 0
  var cpus: Double = 1.0
  var mem: Double = 128.0
<<<<<<< HEAD
  @Pattern(regexp="(^//cmd$)|(^/[^/].*$)")
=======
  @Pattern(regexp="(^//cmd$)|(^/[^/].*$)|")
>>>>>>> 02f89fe4
  var executor: String = ""

  //TODO
  var constraints: Set[(String, Int, Option[String])] = Set()

  var uris: Seq[String] = Seq()
  // Port gets assigned by Marathon
  var port: Int = 0

  def toProto: Protos.ServiceDefinition = {
    val commandInfo = TaskBuilder.commandInfo(this, None)
    val cpusResource = TaskBuilder.scalarResource(AppDefinition.CPUS, cpus)
    val memResource = TaskBuilder.scalarResource(AppDefinition.MEM, mem)
    val cons = constraints.map(x => {
      val b = Constraint.newBuilder()
        b.setField(x._1)
        b.setOperator(Constraint.Operator.valueOf(x._2))
        if (x._3.nonEmpty) b.setValue(x._3.get)
        b.build()
      }
    )

    Protos.ServiceDefinition.newBuilder
      .setId(id)
      .setCmd(commandInfo)
      .setInstances(instances)
      .setPort(port)
      .setExecutor(executor)
      .addAllConstraints(cons.asJava)
      .addResources(cpusResource)
      .addResources(memResource)
      .build
  }

  def mergeFromProto(proto: Protos.ServiceDefinition) {
    val envMap = mutable.HashMap.empty[String, String]

    id = proto.getId
    cmd = proto.getCmd.getValue
    executor = proto.getExecutor
    instances = proto.getInstances
    port = proto.getPort
    constraints = proto.getConstraintsList.asScala.map(
      x => (x.getField,
            x.getOperator.getNumber,
            if (x.getValue != null) Some(x.getValue) else None)
    ).toSet

    // Add command environment
    for (variable <- proto.getCmd.getEnvironment.getVariablesList.asScala) {
      envMap(variable.getName) = variable.getValue
    }
    env = envMap.toMap

    // Add URIs
    uris = proto.getCmd.getUrisList.asScala.map(_.getValue)

    // Add resources
    for (resource <- proto.getResourcesList.asScala) {
      val value = resource.getScalar.getValue
      resource.getName match {
        case AppDefinition.CPUS =>
          cpus = value
        case AppDefinition.MEM =>
          mem = value
      }
    }

    // Restore
  }

  def mergeFromProto(bytes: Array[Byte]) {
    val proto = Protos.ServiceDefinition.parseFrom(bytes)
    mergeFromProto(proto)
  }
}

object AppDefinition {
  val CPUS = "cpus"
  val MEM = "mem"
}<|MERGE_RESOLUTION|>--- conflicted
+++ resolved
@@ -25,11 +25,7 @@
   var instances: Int = 0
   var cpus: Double = 1.0
   var mem: Double = 128.0
-<<<<<<< HEAD
-  @Pattern(regexp="(^//cmd$)|(^/[^/].*$)")
-=======
   @Pattern(regexp="(^//cmd$)|(^/[^/].*$)|")
->>>>>>> 02f89fe4
   var executor: String = ""
 
   //TODO
