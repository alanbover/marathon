package mesosphere.marathon.api.v2.json

import com.fasterxml.jackson.databind._
import mesosphere.marathon.Protos.{ MarathonTask, Constraint }
import mesosphere.marathon.state.{ UpgradeStrategy, PathId, Timestamp }
import mesosphere.marathon.health.HealthCheck
import com.fasterxml.jackson.core._
import com.fasterxml.jackson.databind.Module.SetupContext
import com.fasterxml.jackson.databind.ser.Serializers
import com.fasterxml.jackson.databind.deser.Deserializers
import scala.concurrent.duration.FiniteDuration
import java.util.concurrent.TimeUnit.SECONDS
import mesosphere.marathon.{ EmptyContainerInfo, ContainerInfo }
import scala.collection.JavaConverters._
import mesosphere.marathon.api.v2._
import java.lang.{ Integer => JInt, Double => JDouble }
import mesosphere.marathon.api.validation.FieldConstraints._
import com.fasterxml.jackson.annotation.JsonIgnoreProperties
import PathId._

class MarathonModule extends Module {
  import MarathonModule._

  private val constraintClass = classOf[Constraint]
  private val marathonTaskClass = classOf[MarathonTask]
  private val enrichedTaskClass = classOf[EnrichedTask]
  private val timestampClass = classOf[Timestamp]
  private val finiteDurationClass = classOf[FiniteDuration]
  private val containerInfoClass = classOf[ContainerInfo]
  private val appUpdateClass = classOf[AppUpdate]
  private val groupIdClass = classOf[PathId]

  def getModuleName: String = "MarathonModule"

  def version(): Version = new Version(0, 0, 1, null, null, null)

  def setupModule(context: SetupContext) {
    context.addSerializers(new Serializers.Base {
      override def findSerializer(config: SerializationConfig, javaType: JavaType,
                                  beanDesc: BeanDescription): JsonSerializer[_] = {

        def matches(clazz: Class[_]): Boolean = clazz isAssignableFrom javaType.getRawClass

        if (matches(constraintClass)) ConstraintSerializer
        else if (matches(marathonTaskClass)) MarathonTaskSerializer
        else if (matches(enrichedTaskClass)) EnrichedTaskSerializer
        else if (matches(timestampClass)) TimestampSerializer
        else if (matches(finiteDurationClass)) FiniteDurationSerializer
        else if (matches(containerInfoClass)) ContainerInfoSerializer
        else if (matches(groupIdClass)) PathIdSerializer
        else null
      }
    })

    context.addDeserializers(new Deserializers.Base {
      override def findBeanDeserializer(javaType: JavaType, config: DeserializationConfig,
                                        beanDesc: BeanDescription): JsonDeserializer[_] = {

        def matches(clazz: Class[_]): Boolean = clazz isAssignableFrom javaType.getRawClass

        if (matches(constraintClass)) ConstraintDeserializer
        else if (matches(marathonTaskClass)) MarathonTaskDeserializer
        else if (matches(timestampClass)) TimestampDeserializer
        else if (matches(finiteDurationClass)) FiniteDurationDeserializer
        else if (matches(containerInfoClass)) ContainerInfoDeserializer
        else if (matches(appUpdateClass)) AppUpdateDeserializer
        else if (matches(groupIdClass)) PathIdDeserializer
        else null
      }
    })
  }

  object ConstraintSerializer extends JsonSerializer[Constraint] {
    def serialize(constraint: Constraint, jgen: JsonGenerator, provider: SerializerProvider) {
      jgen.writeStartArray()
      jgen.writeString(constraint.getField)
      jgen.writeString(constraint.getOperator.toString)
      if (constraint.hasValue) {
        jgen.writeString(constraint.getValue)
      }
      jgen.writeEndArray()
    }
  }

  object ConstraintDeserializer extends JsonDeserializer[Constraint] {
    def deserialize(json: JsonParser, context: DeserializationContext): Constraint = {
      val builder = Constraint.newBuilder
      json.nextToken() // skip [
      builder.setField(json.getText)
      json.nextToken()
      builder.setOperator(Constraint.Operator.valueOf(json.getText.toUpperCase))
      json.nextToken()
      if (json.getCurrentToken == JsonToken.VALUE_STRING) {
        builder.setValue(json.getText)
        json.nextToken()
      }
      builder.build
    }
  }

  object TimestampSerializer extends JsonSerializer[Timestamp] {
    def serialize(ts: Timestamp, jgen: JsonGenerator, provider: SerializerProvider) {
      jgen.writeString(ts.toString)
    }
  }

  object TimestampDeserializer extends JsonDeserializer[Timestamp] {
    def deserialize(json: JsonParser, context: DeserializationContext): Timestamp =
      Timestamp(json.getText)
  }

  // Note: loses sub-second resolution
  object FiniteDurationSerializer extends JsonSerializer[FiniteDuration] {
    def serialize(fd: FiniteDuration, jgen: JsonGenerator, provider: SerializerProvider) {
      jgen.writeNumber(fd.toSeconds)
    }
  }

  // Note: loses sub-second resolution
  object FiniteDurationDeserializer extends JsonDeserializer[FiniteDuration] {
    def deserialize(json: JsonParser, context: DeserializationContext): FiniteDuration =
      FiniteDuration(json.getLongValue, SECONDS)
  }

  object MarathonTaskSerializer extends JsonSerializer[MarathonTask] {
    def serialize(task: MarathonTask, jgen: JsonGenerator, provider: SerializerProvider) {
      jgen.writeStartObject()
      writeFieldValues(task, jgen, provider)
      jgen.writeEndObject()
    }

    def writeFieldValues(task: MarathonTask, jgen: JsonGenerator, provider: SerializerProvider) {
      val startedAt = task.getStartedAt
      val stagedAt = task.getStagedAt
      jgen.writeObjectField("id", task.getId)
      jgen.writeObjectField("host", task.getHost)
      jgen.writeObjectField("ports", task.getPortsList)
      jgen.writeObjectField("startedAt", if (startedAt == 0) null else Timestamp(startedAt))
      jgen.writeObjectField("stagedAt", if (stagedAt == 0) null else Timestamp(stagedAt))
      jgen.writeObjectField("version", task.getVersion)
    }
  }

  // TODO: handle fields!
  // Currently there is no support for handling updates to task instances (CD)
  object MarathonTaskDeserializer extends JsonDeserializer[MarathonTask] {
    def deserialize(json: JsonParser, context: DeserializationContext): MarathonTask = {
      MarathonTask.newBuilder.build
    }
  }

  object EnrichedTaskSerializer extends JsonSerializer[EnrichedTask] {
    def serialize(enriched: EnrichedTask, jgen: JsonGenerator, provider: SerializerProvider) {
      jgen.writeStartObject()
      jgen.writeObjectField("appId", enriched.appId)
      MarathonTaskSerializer.writeFieldValues(enriched.task, jgen, provider)
      if (enriched.healthCheckResults.nonEmpty) {
        jgen.writeObjectField("healthCheckResults", enriched.healthCheckResults)
      }
      jgen.writeEndObject()
    }
  }

  object PathIdSerializer extends JsonSerializer[PathId] {
    def serialize(id: PathId, jgen: JsonGenerator, provider: SerializerProvider) {
      jgen.writeString(id.toString)
    }
  }

  object ContainerInfoSerializer extends JsonSerializer[ContainerInfo] {
    def serialize(container: ContainerInfo, jgen: JsonGenerator, provider: SerializerProvider) {
      jgen.writeStartObject()

      container match {
        case EmptyContainerInfo => // nothing to do here
        case _ =>
          jgen.writeStringField("image", container.image)
          jgen.writeObjectField("options", container.options)
      }

      jgen.writeEndObject()
    }
  }

  object ContainerInfoDeserializer extends JsonDeserializer[ContainerInfo] {
    def deserialize(json: JsonParser, context: DeserializationContext): ContainerInfo = {
      val oc = json.getCodec
      val tree: JsonNode = oc.readTree(json)

      if (tree.has("image")) {
        ContainerInfo(
          image = tree.get("image").asText(),
          options =
            if (tree.has("options")) tree.get("options").elements().asScala.map(_.asText()).toList
            else Nil
        )
      }
      else {
        EmptyContainerInfo
      }
    }
  }

  object AppUpdateDeserializer extends JsonDeserializer[AppUpdate] {
    override def deserialize(json: JsonParser, context: DeserializationContext): AppUpdate = {
      val oc = json.getCodec
      val tree: JsonNode = oc.readTree(json)

      val containerInfo = if (tree.has("container")) {
        val container = tree.get("container")

        if (container.isNull) {
          Some(EmptyContainerInfo)
        }
        else {
          Option(ContainerInfoDeserializer.deserialize(container.traverse(oc), context))
        }
      }
      else {
        None
      }

      val appUpdate = tree.traverse(oc).readValueAs(classOf[AppUpdateBuilder])

      appUpdate.copy(container = containerInfo).build
    }
  }

  object PathIdDeserializer extends JsonDeserializer[PathId] {
    def deserialize(json: JsonParser, context: DeserializationContext): PathId = {
      val tree: JsonNode = json.getCodec.readTree(json)
      tree.textValue().toPath
    }
  }
}

object MarathonModule {

  // TODO: make @JsonDeserialize work on the 'container' field
  // of the 'AppUpdate' class and remove this workaround.
  @JsonIgnoreProperties(ignoreUnknown = true)
  case class AppUpdateBuilder(
      id: Option[PathId] = None, //needed for updates inside a group
      cmd: Option[String] = None,
      user: Option[String] = None,
      env: Option[Map[String, String]] = None,
      instances: Option[JInt] = None,
      cpus: Option[JDouble] = None,
      mem: Option[JDouble] = None,
      disk: Option[JDouble] = None,
      executor: Option[String] = None,
      constraints: Option[Set[Constraint]] = None,
      uris: Option[Seq[String]] = None,
      @FieldPortsArray ports: Option[Seq[JInt]] = None,
      @FieldJsonProperty("backoffSeconds") backoff: Option[FiniteDuration] = None,
      backoffFactor: Option[JDouble] = None,
      container: Option[ContainerInfo] = None,
      healthChecks: Option[Set[HealthCheck]] = None,
<<<<<<< HEAD
      version: Option[Timestamp] = None) {
    def build = AppUpdate(
      cmd, user, env, instances, cpus, mem, disk, executor, constraints, uris,
      ports, backoff, backoffFactor, container, healthChecks, version
=======
      dependencies: Option[Set[PathId]] = None,
      upgradeStrategy: Option[UpgradeStrategy] = None,
      version: Option[Timestamp] = None) {
    def build = AppUpdate(
      id, cmd, user, env, instances, cpus, mem, disk, executor, constraints,
      uris, ports, backoff, backoffFactor, container, healthChecks,
      dependencies, upgradeStrategy, version
>>>>>>> d9eb0107
    )
  }

}<|MERGE_RESOLUTION|>--- conflicted
+++ resolved
@@ -256,12 +256,6 @@
       backoffFactor: Option[JDouble] = None,
       container: Option[ContainerInfo] = None,
       healthChecks: Option[Set[HealthCheck]] = None,
-<<<<<<< HEAD
-      version: Option[Timestamp] = None) {
-    def build = AppUpdate(
-      cmd, user, env, instances, cpus, mem, disk, executor, constraints, uris,
-      ports, backoff, backoffFactor, container, healthChecks, version
-=======
       dependencies: Option[Set[PathId]] = None,
       upgradeStrategy: Option[UpgradeStrategy] = None,
       version: Option[Timestamp] = None) {
@@ -269,7 +263,6 @@
       id, cmd, user, env, instances, cpus, mem, disk, executor, constraints,
       uris, ports, backoff, backoffFactor, container, healthChecks,
       dependencies, upgradeStrategy, version
->>>>>>> d9eb0107
     )
   }
 
